import logging
import os
import re

from configparser import ConfigParser
from rdflib import Graph
from sqlalchemy import create_engine
from sqlalchemy.engine.base import Connection
from sqlalchemy.sql.expression import text as sql_text
from typing import Union

TOP_LEVELS = {
    "ontology": "Ontology",
    "owl:Class": "Class",
    "owl:AnnotationProperty": "Annotation Property",
    "owl:DataProperty": "Data Property",
    "owl:ObjectProperty": "Object Property",
    "owl:Individual": "Individual",
    "rdfs:Datatype": "Datatype",
}


def add_labels(conn: Connection, statements="statements"):
    """Create a temporary labels table. If a term does not have a label, the label is the ID."""
    # Create a tmp labels table
    with conn.begin():
        conn.execute("CREATE TABLE tmp_labels(term TEXT PRIMARY KEY, label TEXT)")
        if str(conn.engine.url).startswith("sqlite"):
            # Add all terms with label
            conn.execute(
                f"""INSERT OR IGNORE INTO tmp_labels SELECT subject, value
                    FROM {statements} WHERE predicate = 'rdfs:label'"""
            )
            # Update remaining with their ID as their label
            conn.execute(
                f"""INSERT OR IGNORE INTO tmp_labels
                    SELECT DISTINCT subject, subject FROM {statements}"""
            )
            conn.execute(
                f"""INSERT OR IGNORE INTO tmp_labels
                    SELECT DISTINCT predicate, predicate FROM {statements}"""
            )
        else:
            # Do the same for a psycopg2 Cursor
            conn.execute(
                f"""INSERT INTO tmp_labels
                    SELECT subject, value FROM {statements} WHERE predicate = 'rdfs:label'
                    ON CONFLICT (term) DO NOTHING"""
            )
            conn.execute(
                f"""INSERT INTO tmp_labels
                    SELECT DISTINCT subject, subject FROM {statements}
                    ON CONFLICT (term) DO NOTHING"""
            )
            conn.execute(
                f"""INSERT INTO tmp_labels
                    SELECT DISTINCT predicate, predicate FROM {statements}
                    ON CONFLICT (term) DO NOTHING"""
            )


def escape(curie) -> str:
    """Escape illegal characters in the local ID portion of a CURIE"""
    prefix = curie.split(":")[0]
    local_id = curie.split(":")[1]
    local_id_fixed = re.sub(r"(?<!\\)([~!$&'()*+,;=/?#@%])", r"\\\1", local_id)
    return f"{prefix}:{local_id_fixed}"


def escape_qnames(conn: Connection, table: str):
    """Update CURIEs with illegal QName characters in the local ID by escaping those characters."""
    for keyword in ["stanza", "subject", "predicate", "object"]:
        results = conn.execute(
            f"""SELECT DISTINCT {keyword} FROM {table}
                WHERE {keyword} NOT LIKE '<%%>' AND {keyword} NOT LIKE '_:%%'"""
        )
        for res in results:
            curie = res[keyword]
            escaped = escape(curie)
            if curie != escaped:
                query = sql_text(
                    f"UPDATE {table} SET {keyword} = :escaped WHERE {keyword} = :curie"
                )
                conn.execute(query, escaped=escaped, curie=curie)


<<<<<<< HEAD
def get_all_descendants(conn: Connection, term_id: str) -> set:
    """Return a set of descendants for a given term ID."""
    query = sql_text(
        """WITH RECURSIVE descendants(node) AS (
            VALUES (:term_id)
            UNION
             SELECT stanza AS node
            FROM statements
            WHERE predicate IN ('rdfs:subClassOf', 'rdfs:subPropertyOf')
              AND stanza = :term_id
            UNION
            SELECT stanza AS node
            FROM statements, descendants
            WHERE descendants.node = statements.object
              AND statements.predicate IN ('rdfs:subClassOf', 'rdfs:subPropertyOf')
        )
        SELECT * FROM descendants"""
    )
    results = conn.execute(query, term_id=term_id)
    return set([x[0] for x in results])


def get_ancestors(conn: Connection, term_id: str, terms: set, intermediates: str):
    """"""
    ancestors = set()
    if intermediates == "none":
        # Find first ancestor/s that is/are either:
        # - in the set of input terms
        # - a top level term (below owl:Thing)
        get_top_ancestors(conn, ancestors, term_id, top_terms=terms)
    else:
        # Otherwise get a set of ancestors, stopping at terms that are either:
        # - in the set of input terms
        # - a top level term (below owl:Thing)
        get_ancestors_capped(conn, terms, ancestors, term_id)
    return ancestors


def get_ancestors_capped(conn: Connection, top_terms: set, ancestors: set, term_id: str):
    """Return a set of ancestors for a given term ID, until a term in the top_terms is reached,
    or a top-level term is reached (below owl:Thing).

    :param conn: database connection
    :param top_terms: set of top terms to stop at
    :param ancestors: set to collect ancestors in
    :param term_id: term ID to get the ancestors of"""
    query = sql_text(
        """SELECT DISTINCT object FROM statements WHERE stanza = :term_id
        AND predicate IN ('rdfs:subClassOf', 'rdfs:subPropertyOf') AND object NOT LIKE '_:%%'"""
    )
    results = conn.execute(query, term_id=term_id)
    ancestors.add(term_id)
    for res in results:
        o = res["object"]
        if o == "owl:Thing" or (top_terms and o in top_terms):
            continue
        ancestors.add(o)
        get_ancestors_capped(conn, top_terms, ancestors, o)


def get_bottom_descendants(conn: Connection, descendants: set, term_id: str):
    """Get all bottom-level descendants for a given term with no intermediates. The bottom-level
    terms are those that are not ever used as the object of an rdfs:subClassOf statement.

    :param conn: database connection
    :param descendants: a set to add descendants to
    :param term_id: term ID to get the bottom descendants of
    """
    query = sql_text(
        """SELECT DISTINCT stanza FROM statements
    WHERE object = :term_id AND predicate IN ('rdfs:subClassOf', 'rdfs:subPropertyOf')"""
    )
    results = list(conn.execute(query, term_id=term_id))
    if not results:
        descendants.add(term_id)
    for res in results:
        get_bottom_descendants(conn, descendants, res["stanza"])


def get_children(conn: Connection, term_id: str) -> set:
    """Return a set of children for a given term ID."""
    query = sql_text(
        """SELECT DISTINCT stanza FROM statements
        WHERE predicate IN ('rdfs:subClassOf', 'rdfs:subPropertyOf') AND object = :term_id"""
    )
    results = conn.execute(query, term_id=term_id)
    return set([x["stanza"] for x in results])
=======
def get_children(conn: Connection, term_id: str, statements="statements"):
    query = sql_text(
        f"""SELECT DISTINCT subject FROM {statements}
            WHERE predicate IN ('rdfs:subClassOf', 'owl:subPropertyOf') AND object = :parent"""
    )
    results = conn.execute(query, parent=term_id)
    if term_id in TOP_LEVELS or term_id == "owl:Thing":
        # also get terms with no parent
        query = sql_text(
            f"""SELECT DISTINCT subject FROM {statements} 
            WHERE subject NOT IN 
                (SELECT subject FROM {statements}
                 WHERE predicate IN ('rdfs:subClassOf', 'owl:subPropertyOf')
                 AND object != 'owl:Thing')
            AND subject IN 
                (SELECT subject FROM {statements} 
                 WHERE predicate = 'rdf:type'
                 AND object = :term_id AND subject NOT LIKE '_:%%'
                 AND subject NOT IN ('owl:Thing', 'rdf:type'));"""
        )
        results = conn.execute(query, term_id=term_id)
    return [x["subject"] for x in results]
>>>>>>> e30d5a88


def get_connection(path: str) -> Union[Connection, None]:
    """"""
    if path.endswith(".db"):
        abspath = os.path.abspath(path)
        db_url = "sqlite:///" + abspath
        engine = create_engine(db_url)
        return engine.connect()
    elif path.endswith(".ini"):
        config_parser = ConfigParser()
        config_parser.read(path)
        if config_parser.has_section("postgresql"):
            params = {}
            for param in config_parser.items("postgresql"):
                params[param[0]] = param[1]
        else:
            logging.error(
                "Unable to create database connection; missing [postgresql] section from " + path
            )
            return None
        pg_user = params.get("user")
        if not pg_user:
            logging.error(
                "Unable to create database connection: missing 'user' parameter from " + path
            )
            return None
        pg_pw = params.get("password")
        if not pg_pw:
            logging.error(
                "Unable to create database connection: missing 'password' parameter from " + path
            )
            return None
        pg_db = params.get("database")
        if not pg_db:
            logging.error(
                "Unable to create database connection: missing 'database' parameter from " + path
            )
            return None
        pg_host = params.get("host", "127.0.0.1")
        pg_port = params.get("port", "5432")
        db_url = f"postgresql+psycopg2://{pg_user}:{pg_pw}@{pg_host}:{pg_port}/{pg_db}"
        engine = create_engine(db_url)
        return engine.connect()
    logging.error(
        "Either a database file or a config file must be specified with a .db or .ini extension"
    )
    return None


<<<<<<< HEAD
def get_descendants(conn: Connection, term_id: str, intermediates: str):
    """Get a set of descendants for a given term."""
    if intermediates == "none":
        # Find all bottom-level descendants (do not have children)
        descendants = set()
        get_bottom_descendants(conn, descendants, term_id)
        return descendants
    else:
        # Get a set of all descendants, including intermediates
        return get_all_descendants(conn, term_id)
=======
def get_descendants(conn: Connection, term_id: str, statements: str = "statements") -> set:
    """Return a set of descendants for a given term ID."""
    query = sql_text(
        f"""WITH RECURSIVE descendants(node) AS (
            VALUES (:term_id)
            UNION
             SELECT stanza AS node
            FROM {statements}
            WHERE predicate IN ('rdfs:subClassOf', 'rdfs:subPropertyOf')
              AND stanza = :term_id
            UNION
            SELECT stanza AS node
            FROM {statements}, descendants
            WHERE descendants.node = {statements}.object
              AND {statements}.predicate IN ('rdfs:subClassOf', 'rdfs:subPropertyOf')
        )
        SELECT * FROM descendants"""
    )
    results = conn.execute(query, term_id=term_id)
    return set([x[0] for x in results])


def get_entity_type(conn: Connection, term_id: str, statements="statements") -> str:
    """Get the OWL entity type for a term."""
    query = sql_text(
        f"""SELECT object FROM {statements} WHERE stanza = :term_id
            AND subject = :term_id AND predicate = 'rdf:type'"""
    )
    results = list(conn.execute(query, term_id=term_id))
    if len(results) > 1:
        for res in results:
            if res["object"] in TOP_LEVELS:
                return res["object"]
        return "owl:Individual"
    elif len(results) == 1:
        entity_type = results[0]["object"]
        if entity_type == "owl:NamedIndividual":
            entity_type = "owl:Individual"
        return entity_type
    else:
        entity_type = None
        query = sql_text(
            f"SELECT predicate FROM {statements} WHERE stanza = :term_id AND subject = :term_id"
        )
        results = conn.execute(query, term_id=term_id)
        preds = [row["predicate"] for row in results]
        if "rdfs:subClassOf" in preds:
            return "owl:Class"
        elif "rdfs:subPropertyOf" in preds:
            return "owl:AnnotationProperty"
        if not entity_type:
            query = sql_text(f"SELECT predicate FROM {statements} WHERE object = :term_id")
            results = conn.execute(query, term_id=term_id)
            preds = [row["predicate"] for row in results]
            if "rdfs:subClassOf" in preds:
                return "owl:Class"
            elif "rdfs:subPropertyOf" in preds:
                return "owl:AnnotationProperty"
    return "owl:Class"
>>>>>>> e30d5a88


def get_ids(conn: Connection, id_or_labels: list) -> list:
    """Create a list of IDs from a list of IDs or labels."""
    ids = []
    for id_or_label in id_or_labels:
        query = sql_text("SELECT term FROM tmp_labels WHERE label = :id_or_label")
        res = conn.execute(query, id_or_label=id_or_label).fetchone()
        if res:
            ids.append(res["term"])
        else:
            # Make sure this exists as an ID
            query = sql_text("SELECT label FROM tmp_labels WHERE term = :id_or_label")
            res = conn.execute(query, id_or_label=id_or_label).fetchone()
            if res:
                ids.append(id_or_label)
            else:
                logging.warning(f" '{id_or_label}' does not exist in database")
    return ids


<<<<<<< HEAD
def get_parents(conn: Connection, term_id: str) -> set:
    """Return a set of parents for a given term ID."""
    query = sql_text(
        """SELECT DISTINCT object FROM statements WHERE stanza = :term_id
        AND predicate IN ('rdfs:subClassOf', 'rdfs:subPropertyOf') AND object NOT LIKE '_:%%'"""
=======
def get_parent_child_pairs(
    conn: Connection, term_id: str, statements="statements",
):
    query = sql_text(
        f"""WITH RECURSIVE ancestors(parent, child) AS (
        VALUES (:term_id, NULL)
        UNION
        -- The children of the given term:
        SELECT object AS parent, subject AS child
        FROM {statements}
        WHERE predicate IN ('rdfs:subClassOf', 'rdfs:subPropertyOf')
          AND object = :term_id
        UNION
        --- Children of the children of the given term
        SELECT object AS parent, subject AS child
        FROM {statements}
        WHERE object IN (SELECT subject FROM {statements}
                         WHERE predicate IN ('rdfs:subClassOf', 'rdfs:subPropertyOf')
                         AND object = :term_id)
          AND predicate IN ('rdfs:subClassOf', 'rdfs:subPropertyOf')
        UNION
        -- The non-blank parents of all of the parent terms extracted so far:
        SELECT object AS parent, subject AS child
        FROM {statements}, ancestors
        WHERE ancestors.parent = {statements}.stanza
          AND {statements}.predicate IN ('rdfs:subClassOf', 'rdfs:subPropertyOf')
          AND {statements}.object NOT LIKE '_:%%'
      )
      SELECT * FROM ancestors"""
    )
    results = conn.execute(query, term_id=term_id).fetchall()
    return [[x["parent"], x["child"]] for x in results]


def get_parents(conn: Connection, term_id: str, statements: str = "statements") -> set:
    """Return a set of parents for a given term ID."""
    query = sql_text(
        f"""SELECT DISTINCT object FROM {statements} WHERE stanza = :term_id
            AND predicate IN ('rdfs:subClassOf', 'rdfs:subPropertyOf') AND object NOT LIKE '_:%%'"""
>>>>>>> e30d5a88
    )
    results = conn.execute(query, term_id=term_id)
    return set([x["object"] for x in results])


def get_terms(term_list: list, terms_file: str) -> list:
    """Get a list of terms from a list and/or a file from args."""
    terms = term_list or []
    if terms_file:
        with open(terms_file, "r") as f:
            for line in f:
                if line.startswith("#"):
                    continue
                if not line.strip():
                    continue
                m = re.match(r"(.+)\s#.+", line)
                if m:
                    terms.append(m.group(1).strip())
                else:
                    terms.append(line.strip())
    return terms


def get_top_ancestors(conn: Connection, ancestors: set, term_id: str, top_terms: set = None):
    """Get the top-level ancestor or ancestors for a given term with no intermediates. The top-level
    terms are those with no rdfs:subClassOf statement, or direct children of owl:Thing. If top_terms
    is included, they may also be those terms in that list.

    :param conn: database connection
    :param ancestors: a set to add ancestors to
    :param term_id: term ID to get the top ancestor of
    :param top_terms: a list of top-level terms to stop at
                      (if an ancestor is in this set, it will be added and recursion will stop)
    """
    query = sql_text(
        """SELECT DISTINCT object FROM statements WHERE stanza = :term_id
        AND predicate IN ('rdfs:subClassOf', 'rdfs:subPropertyOf') AND object NOT LIKE '_:%%'"""
    )
    results = conn.execute(query, term_id=term_id)
    ancestors.add(term_id)
    for res in results:
        o = res["object"]
        if o == "owl:Thing":
            ancestors.add(term_id)
            break
        if top_terms and o in top_terms:
            ancestors.add(o)
        else:
            get_top_ancestors(conn, ancestors, o, top_terms=top_terms)


def get_ttl(conn: Connection, table: str) -> str:
    """Get the given table as lines of Turtle (the lines are returned as a list)."""
    # Get ttl lines
    results = conn.execute(
        f"""WITH literal(value, escaped) AS (
              SELECT DISTINCT
                value,
                replace(replace(replace(value, '\\', '\\\\'), '"', '\\"'), '
            ', '\\n') AS escaped
              FROM {table}
            )
            SELECT
              '@prefix ' || prefix || ': <' || base || '> .' AS line
            FROM prefix
            UNION ALL
            SELECT DISTINCT
               subject
            || ' '
            || predicate
            || ' '
            || coalesce(
                 object,
                 '"' || escaped || '"^^' || datatype,
                 '"' || escaped || '"@' || language,
                 '"' || escaped || '"'
               )
            || ' .'
            FROM {table} LEFT JOIN literal ON {table}.value = literal.value;"""
    )
    lines = []
    for res in results:
        line = res["line"]
        if not line:
            continue
        # Replace newlines
        line = line.replace("\n", "\\n")
        lines.append(line)

    return "\n".join(lines)


def ttl_to_json(conn: Connection, ttl: str) -> str:
    # Create a Graph object from the TTL string
    graph = Graph()
    graph.parse(data=ttl, format="turtle")

    # Create the context with prefixes
    results = conn.execute("SELECT DISTINCT prefix, base FROM prefix;")
    context = {}
    for res in results:
        context[res["prefix"]] = {"@id": res["base"], "@type": "@id"}
    return graph.serialize(format="json-ld", context=context, indent=4).decode("utf-8")<|MERGE_RESOLUTION|>--- conflicted
+++ resolved
@@ -84,22 +84,21 @@
                 conn.execute(query, escaped=escaped, curie=curie)
 
 
-<<<<<<< HEAD
-def get_all_descendants(conn: Connection, term_id: str) -> set:
+def get_all_descendants(conn: Connection, term_id: str, statements: str = "statements") -> set:
     """Return a set of descendants for a given term ID."""
     query = sql_text(
-        """WITH RECURSIVE descendants(node) AS (
+        f"""WITH RECURSIVE descendants(node) AS (
             VALUES (:term_id)
             UNION
              SELECT stanza AS node
-            FROM statements
+            FROM {statements}
             WHERE predicate IN ('rdfs:subClassOf', 'rdfs:subPropertyOf')
               AND stanza = :term_id
             UNION
             SELECT stanza AS node
-            FROM statements, descendants
-            WHERE descendants.node = statements.object
-              AND statements.predicate IN ('rdfs:subClassOf', 'rdfs:subPropertyOf')
+            FROM {statements}, descendants
+            WHERE descendants.node = {statements}.object
+              AND {statements}.predicate IN ('rdfs:subClassOf', 'rdfs:subPropertyOf')
         )
         SELECT * FROM descendants"""
     )
@@ -107,23 +106,22 @@
     return set([x[0] for x in results])
 
 
-def get_ancestors(conn: Connection, term_id: str, terms: set, intermediates: str):
+def get_ancestors(conn: Connection, term_id: str, terms: set, intermediates: str, statements: str = "statements"):
     """"""
-    ancestors = set()
     if intermediates == "none":
         # Find first ancestor/s that is/are either:
         # - in the set of input terms
         # - a top level term (below owl:Thing)
-        get_top_ancestors(conn, ancestors, term_id, top_terms=terms)
-    else:
-        # Otherwise get a set of ancestors, stopping at terms that are either:
-        # - in the set of input terms
-        # - a top level term (below owl:Thing)
-        get_ancestors_capped(conn, terms, ancestors, term_id)
-    return ancestors
-
-
-def get_ancestors_capped(conn: Connection, top_terms: set, ancestors: set, term_id: str):
+        return get_top_ancestors(conn, term_id, statements=statements, top_terms=terms)
+    # Otherwise get a set of ancestors, stopping at terms that are either:
+    # - in the set of input terms
+    # - a top level term (below owl:Thing)
+    return get_ancestors_capped(conn, terms, term_id, statements=statements)
+
+
+def get_ancestors_capped(
+    conn: Connection, top_terms: set, term_id: str, ancestors: set = None, statements: str = "statements"
+):
     """Return a set of ancestors for a given term ID, until a term in the top_terms is reached,
     or a top-level term is reached (below owl:Thing).
 
@@ -131,9 +129,11 @@
     :param top_terms: set of top terms to stop at
     :param ancestors: set to collect ancestors in
     :param term_id: term ID to get the ancestors of"""
-    query = sql_text(
-        """SELECT DISTINCT object FROM statements WHERE stanza = :term_id
-        AND predicate IN ('rdfs:subClassOf', 'rdfs:subPropertyOf') AND object NOT LIKE '_:%%'"""
+    if not ancestors:
+        ancestors = set()
+    query = sql_text(
+        f"""SELECT DISTINCT object FROM {statements} WHERE stanza = :term_id
+            AND predicate IN ('rdfs:subClassOf', 'rdfs:subPropertyOf') AND object NOT LIKE '_:%%'"""
     )
     results = conn.execute(query, term_id=term_id)
     ancestors.add(term_id)
@@ -142,10 +142,15 @@
         if o == "owl:Thing" or (top_terms and o in top_terms):
             continue
         ancestors.add(o)
-        get_ancestors_capped(conn, top_terms, ancestors, o)
-
-
-def get_bottom_descendants(conn: Connection, descendants: set, term_id: str):
+        ancestors.update(
+            get_ancestors_capped(conn, top_terms, o, ancestors=ancestors, statements=statements)
+        )
+    return ancestors
+
+
+def get_bottom_descendants(
+    conn: Connection, term_id: str, descendants: set = None, statements: str = "statements"
+):
     """Get all bottom-level descendants for a given term with no intermediates. The bottom-level
     terms are those that are not ever used as the object of an rdfs:subClassOf statement.
 
@@ -153,26 +158,25 @@
     :param descendants: a set to add descendants to
     :param term_id: term ID to get the bottom descendants of
     """
-    query = sql_text(
-        """SELECT DISTINCT stanza FROM statements
-    WHERE object = :term_id AND predicate IN ('rdfs:subClassOf', 'rdfs:subPropertyOf')"""
+    if not descendants:
+        descendants = set()
+    query = sql_text(
+        f"""SELECT DISTINCT stanza FROM {statements}
+            WHERE object = :term_id AND predicate IN ('rdfs:subClassOf', 'rdfs:subPropertyOf')"""
     )
     results = list(conn.execute(query, term_id=term_id))
-    if not results:
+    if results:
+        for res in results:
+            descendants.update(
+                get_bottom_descendants(
+                    conn, res["stanza"], descendants=descendants, statements=statements
+                )
+            )
+    else:
         descendants.add(term_id)
-    for res in results:
-        get_bottom_descendants(conn, descendants, res["stanza"])
-
-
-def get_children(conn: Connection, term_id: str) -> set:
-    """Return a set of children for a given term ID."""
-    query = sql_text(
-        """SELECT DISTINCT stanza FROM statements
-        WHERE predicate IN ('rdfs:subClassOf', 'rdfs:subPropertyOf') AND object = :term_id"""
-    )
-    results = conn.execute(query, term_id=term_id)
-    return set([x["stanza"] for x in results])
-=======
+    return descendants
+
+
 def get_children(conn: Connection, term_id: str, statements="statements"):
     query = sql_text(
         f"""SELECT DISTINCT subject FROM {statements}
@@ -195,7 +199,6 @@
         )
         results = conn.execute(query, term_id=term_id)
     return [x["subject"] for x in results]
->>>>>>> e30d5a88
 
 
 def get_connection(path: str) -> Union[Connection, None]:
@@ -246,38 +249,14 @@
     return None
 
 
-<<<<<<< HEAD
-def get_descendants(conn: Connection, term_id: str, intermediates: str):
+def get_descendants(conn: Connection, term_id: str, intermediates: str, statements: str = "statements"):
     """Get a set of descendants for a given term."""
     if intermediates == "none":
         # Find all bottom-level descendants (do not have children)
-        descendants = set()
-        get_bottom_descendants(conn, descendants, term_id)
-        return descendants
+        return get_bottom_descendants(conn, term_id, statements=statements)
     else:
         # Get a set of all descendants, including intermediates
-        return get_all_descendants(conn, term_id)
-=======
-def get_descendants(conn: Connection, term_id: str, statements: str = "statements") -> set:
-    """Return a set of descendants for a given term ID."""
-    query = sql_text(
-        f"""WITH RECURSIVE descendants(node) AS (
-            VALUES (:term_id)
-            UNION
-             SELECT stanza AS node
-            FROM {statements}
-            WHERE predicate IN ('rdfs:subClassOf', 'rdfs:subPropertyOf')
-              AND stanza = :term_id
-            UNION
-            SELECT stanza AS node
-            FROM {statements}, descendants
-            WHERE descendants.node = {statements}.object
-              AND {statements}.predicate IN ('rdfs:subClassOf', 'rdfs:subPropertyOf')
-        )
-        SELECT * FROM descendants"""
-    )
-    results = conn.execute(query, term_id=term_id)
-    return set([x[0] for x in results])
+        return get_all_descendants(conn, term_id, statements=statements)
 
 
 def get_entity_type(conn: Connection, term_id: str, statements="statements") -> str:
@@ -317,7 +296,6 @@
             elif "rdfs:subPropertyOf" in preds:
                 return "owl:AnnotationProperty"
     return "owl:Class"
->>>>>>> e30d5a88
 
 
 def get_ids(conn: Connection, id_or_labels: list) -> list:
@@ -339,13 +317,6 @@
     return ids
 
 
-<<<<<<< HEAD
-def get_parents(conn: Connection, term_id: str) -> set:
-    """Return a set of parents for a given term ID."""
-    query = sql_text(
-        """SELECT DISTINCT object FROM statements WHERE stanza = :term_id
-        AND predicate IN ('rdfs:subClassOf', 'rdfs:subPropertyOf') AND object NOT LIKE '_:%%'"""
-=======
 def get_parent_child_pairs(
     conn: Connection, term_id: str, statements="statements",
 ):
@@ -385,7 +356,6 @@
     query = sql_text(
         f"""SELECT DISTINCT object FROM {statements} WHERE stanza = :term_id
             AND predicate IN ('rdfs:subClassOf', 'rdfs:subPropertyOf') AND object NOT LIKE '_:%%'"""
->>>>>>> e30d5a88
     )
     results = conn.execute(query, term_id=term_id)
     return set([x["object"] for x in results])
@@ -409,7 +379,13 @@
     return terms
 
 
-def get_top_ancestors(conn: Connection, ancestors: set, term_id: str, top_terms: set = None):
+def get_top_ancestors(
+    conn: Connection,
+    term_id: str,
+    ancestors: set = None,
+    statements: str = "statements",
+    top_terms: set = None,
+):
     """Get the top-level ancestor or ancestors for a given term with no intermediates. The top-level
     terms are those with no rdfs:subClassOf statement, or direct children of owl:Thing. If top_terms
     is included, they may also be those terms in that list.
@@ -417,15 +393,18 @@
     :param conn: database connection
     :param ancestors: a set to add ancestors to
     :param term_id: term ID to get the top ancestor of
+    :param statements: name of the ontology statements table
     :param top_terms: a list of top-level terms to stop at
                       (if an ancestor is in this set, it will be added and recursion will stop)
     """
-    query = sql_text(
-        """SELECT DISTINCT object FROM statements WHERE stanza = :term_id
-        AND predicate IN ('rdfs:subClassOf', 'rdfs:subPropertyOf') AND object NOT LIKE '_:%%'"""
+    if not ancestors:
+        ancestors = set()
+
+    query = sql_text(
+        f"""SELECT DISTINCT object FROM {statements} WHERE stanza = :term_id
+            AND predicate IN ('rdfs:subClassOf', 'rdfs:subPropertyOf') AND object NOT LIKE '_:%%'"""
     )
     results = conn.execute(query, term_id=term_id)
-    ancestors.add(term_id)
     for res in results:
         o = res["object"]
         if o == "owl:Thing":
@@ -434,7 +413,12 @@
         if top_terms and o in top_terms:
             ancestors.add(o)
         else:
-            get_top_ancestors(conn, ancestors, o, top_terms=top_terms)
+            ancestors.update(
+                get_top_ancestors(
+                    conn, o, ancestors=ancestors, statements=statements, top_terms=top_terms
+                )
+            )
+    return ancestors
 
 
 def get_ttl(conn: Connection, table: str) -> str:
