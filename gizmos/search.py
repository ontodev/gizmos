--- conflicted
+++ resolved
@@ -2,12 +2,8 @@
 import sys
 
 from argparse import ArgumentParser
-<<<<<<< HEAD
+from collections import defaultdict
 from .helpers import get_connection
-=======
-from collections import defaultdict
-from .helpers import dict_factory
->>>>>>> 39bb95c2
 
 
 def main():
@@ -26,45 +22,10 @@
     )
     p.add_argument("-l", "--limit", help="Limit for number of results", type=int, default=30)
     args = p.parse_args()
-<<<<<<< HEAD
     conn = get_connection(args.db)
-    sys.stdout.write(search(conn, args.text, args.limit))
-
-
-def search(conn, text, limit=30):
-    names = get_names(conn, text, limit)
-    return json.dumps(names, indent=4)
-
-
-def get_names(conn, text, limit):
-    """Return a list of name details.
-    Each item in the list is a dict containing 'display_name' (label) and 'value' (CURIE)."""
-    names = []
-    cur = conn.cursor()
-    if text:
-        cur.execute(
-            f"""SELECT DISTINCT subject, value
-                        FROM statements
-                        WHERE predicate = "rdfs:label"
-                        AND value LIKE "%{text}%"
-                        ORDER BY length(value)
-                        LIMIT {limit}"""
-        )
-    else:
-        cur.execute(
-            f"""SELECT DISTINCT subject, value
-                        FROM statements
-                        WHERE predicate = "rdfs:label"
-                        ORDER BY length(value)
-                        LIMIT {limit}"""
-        )
-    for res in cur.fetchall():
-        names.append({"display_name": res[1], "value": res[0]})
-    return names
-=======
     sys.stdout.write(
         search(
-            args.db,
+            conn,
             args.text,
             label=args.label,
             short_label=args.short_label,
@@ -74,81 +35,85 @@
     )
 
 
-def search(db, text, label="rdfs:label", short_label=None, synonyms=None, limit=30):
-    names = get_names(db, text, limit, label=label, short_label=short_label, synonyms=synonyms)
-    return json.dumps(names, indent=4)
+def search(conn, text, label="rdfs:label", short_label=None, synonyms=None, limit=30):
+    """Return a string containing the search results in JSON format."""
+    res = get_search_results(
+        conn, text, limit, label=label, short_label=short_label, synonyms=synonyms
+    )
+    return json.dumps(res, indent=4)
 
 
-def get_names(db_path, text, limit, label="rdfs:label", short_label=None, synonyms=None):
-    """Return a list of name details.
-    Each item in the list is a dict containing 'display_name' (label) and 'value' (CURIE)."""
+def get_search_results(conn, text, limit, label="rdfs:label", short_label=None, synonyms=None):
+    """Return a list containing search results. Each search result has:
+    - id
+    - label
+    - short_label
+    - synonym
+    - property
+    - order"""
     names = defaultdict(dict)
-    with sqlite3.connect(db_path) as conn:
-        conn.row_factory = dict_factory
-        cur = conn.cursor()
-        if text:
-            # Get labels
-            cur.execute(
-                f"""SELECT DISTINCT subject, value
-                    FROM statements
-                    WHERE predicate = "{label}"
-                    AND value LIKE "%{text}%";"""
-            )
-            for res in cur.fetchall():
-                term_id = res["subject"]
-                if term_id not in names:
-                    names[term_id] = dict()
-                names[term_id]["label"] = res["value"]
+    cur = conn.cursor()
+    if text:
+        # Get labels
+        cur.execute(
+            f"""SELECT DISTINCT subject, value
+                FROM statements
+                WHERE predicate = '{label}'
+                AND value LIKE '%{text}%';"""
+        )
+        for res in cur.fetchall():
+            term_id = res[0]
+            if term_id not in names:
+                names[term_id] = dict()
+            names[term_id]["label"] = res[1]
 
-            # Get short labels
-            if short_label:
-                if short_label.lower() == "id":
-                    cur.execute(
-                        f'SELECT DISTINCT stanza FROM statements WHERE stanza LIKE "%{text}%";'
-                    )
-                    for res in cur.fetchall():
-                        term_id = res["stanza"]
-                        if term_id not in names:
-                            names[term_id] = dict()
-                        if term_id.startswith("<") and term_id.endswith(">"):
-                            term_id = term_id[1:-1]
-                        names[term_id]["short_label"] = term_id
-                else:
-                    cur.execute(
-                        f"""SELECT DISTINCT subject, value
-                            FROM statements
-                            WHERE predicate = "{short_label}"
-                            AND value LIKE "%{text}%";"""
-                    )
-                    for res in cur.fetchall():
-                        term_id = res["subject"]
-                        if term_id not in names:
-                            names[term_id] = dict()
-                        names[term_id]["short_label"] = res["value"]
+        # Get short labels
+        if short_label:
+            if short_label.lower() == "id":
+                cur.execute(f"SELECT DISTINCT stanza FROM statements WHERE stanza LIKE '%{text}%';")
+                for res in cur.fetchall():
+                    term_id = res[0]
+                    if term_id not in names:
+                        names[term_id] = dict()
+                    if term_id.startswith("<") and term_id.endswith(">"):
+                        term_id = term_id[1:-1]
+                    names[term_id]["short_label"] = term_id
+            else:
+                cur.execute(
+                    f"""SELECT DISTINCT subject, value
+                        FROM statements
+                        WHERE predicate = '{short_label}'
+                        AND value LIKE '%{text}%';"""
+                )
+                for res in cur.fetchall():
+                    term_id = res[0]
+                    if term_id not in names:
+                        names[term_id] = dict()
+                    names[term_id]["short_label"] = res[1]
 
-            # Get synonyms
-            if synonyms:
-                for syn in synonyms:
-                    cur.execute(
-                        f"""SELECT DISTINCT subject, value
-                            FROM statements
-                            WHERE predicate = "{syn}"
-                            AND value LIKE "%{text}%";"""
-                    )
-                    for res in cur.fetchall():
-                        term_id = res["subject"]
-                        value = res["value"]
-                        if term_id not in names:
-                            names[term_id] = dict()
-                            ts = dict()
-                        else:
-                            ts = names[term_id].get("synonyms", dict())
-                        ts[value] = syn
-                        names[term_id]["synonyms"] = ts
+        # Get synonyms
+        if synonyms:
+            for syn in synonyms:
+                cur.execute(
+                    f"""SELECT DISTINCT subject, value
+                        FROM statements
+                        WHERE predicate = '{syn}'
+                        AND value LIKE '%{text}%';"""
+                )
+                for res in cur.fetchall():
+                    term_id = res[0]
+                    value = res[1]
+                    if term_id not in names:
+                        names[term_id] = dict()
+                        ts = dict()
+                    else:
+                        ts = names[term_id].get("synonyms", dict())
+                    ts[value] = syn
+                    names[term_id]["synonyms"] = ts
 
-        else:
-            # No text, no results
-            return []
+    else:
+        # No text, no results
+        return []
 
     search_res = {}
     term_to_match = {}
@@ -167,11 +132,13 @@
         elif term_short_label:
             matched_property = short_label
             matched_value = term_short_label
-        elif term_synonyms:
+
+        if term_synonyms:
             # May be more than one, but we will just grab the first and go
-            matched_property = list(term_synonyms.values())[0]
             term_synonym = list(term_synonyms.keys())[0]
-            matched_value = term_synonym
+            if not term_label and not term_short_label:
+                matched_property = list(term_synonyms.values())[0]
+                matched_value = term_synonym
 
         if not matched_property:
             # We shouldn't get here, but this means that nothing actually matched
@@ -181,12 +148,12 @@
         if not term_label:
             # Label did not match text, retrieve it to display
             cur.execute(
-                "SELECT DISTINCT value FROM statements WHERE predicate = ? AND stanza = ?",
-                (label, term_id),
+                f"""SELECT DISTINCT value FROM statements
+                    WHERE predicate = '{label}' AND stanza = '{term_id}'""",
             )
             res = cur.fetchone()
             if res:
-                term_label = res["value"]
+                term_label = res[0]
 
         if not term_short_label:
             # Short label did not match text, retrieve it to display
@@ -197,12 +164,12 @@
                     term_short_label = term_id
             else:
                 cur.execute(
-                    "SELECT DISTINCT value FROM statements WHERE predicate = ? AND stanza = ?",
-                    (short_label, term_id),
+                    f"""SELECT DISTINCT value FROM statements
+                        WHERE predicate = '{short_label}' AND stanza = '{term_id}'"""
                 )
                 res = cur.fetchone()
                 if res:
-                    term_short_label = res["value"]
+                    term_short_label = res[0]
 
         term_to_match[term_id] = matched_value
         # Add results to JSON output
@@ -224,7 +191,6 @@
         res.append(details)
         i += 1
     return res
->>>>>>> 39bb95c2
 
 
 if __name__ == "__main__":
