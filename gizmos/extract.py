import logging
import re
import sqlite3
import sys

from argparse import ArgumentParser
from rdflib import Graph
from .helpers import add_labels, dict_factory, get_ids, get_terms

"""
Usage: python3 extract.py -d <sqlite-database> -t <curie> > <ttl-file>

Creates a TTL file containing the term, predicates, and ancestors. TTL is written to stdout.
You can include more than one `-t <curie>`/`--term <curie>`.

You may also specify multiple CURIEs to extract with `-T <file>`/`--terms <file>`
where the file contains a list of CURIEs to extract.

You may also specify which predicates you would like to include with
`-p <curie>`/`--predicate <curie>` or `-P <file>`/`--predicates <file>`
where the file contains a list of predicate CURIEs.

Finally, if you don't wish to include the ancestors of the term/terms,
include the `-n`/`--no-hierarchy` flag.

The sqlite-database must be created by RDFTab (https://github.com/ontodev/rdftab.rs)
and include 'statements' and 'prefixes' tables.

The CURIEs must use a prefix from the 'prefixes' table.
"""


def main():
    p = ArgumentParser()
    p.add_argument("-d", "--database", required=True, help="SQLite database")
    p.add_argument("-t", "--term", action="append", help="CURIE or label of term to extract")
    p.add_argument(
        "-T", "--terms", help="File containing CURIES or labels of terms to extract",
    )
    p.add_argument(
        "-p", "--predicate", action="append", help="CURIE or label of predicate to include",
    )
    p.add_argument(
        "-P", "--predicates", help="File containing CURIEs or labels of predicates to include",
    )
    p.add_argument("-f", "--format", help="", default="ttl")
    p.add_argument(
        "-n",
        "--no-hierarchy",
        action="store_true",
        help="If provided, do not create any rdfs:subClassOf statements",
    )
    args = p.parse_args()
    sys.stdout.write(extract(args))


def extract(args):
    # Get required terms
    terms = get_terms(args.term, args.terms)
    if not terms:
        logging.critical("One or more term(s) must be specified with --term or --terms")
        sys.exit(1)

    # Maybe get predicates to include
    predicates = get_terms(args.predicate, args.predicates)
    return extract_terms(
        args.database, terms, predicates, fmt=args.format, no_hierarchy=args.no_hierarchy
    )


def escape(curie):
    """Escape illegal characters in the local ID portion of a CURIE"""
    prefix = curie.split(":")[0]
    local_id = curie.split(":")[1]
    local_id_fixed = re.sub(r"(?<!\\)([~!$&'()*+,;=/?#@%])", r"\\\1", local_id)
    return f"{prefix}:{local_id_fixed}"


def escape_qnames(cur):
    """Update CURIEs with illegal QName characters in the local ID by escaping those characters."""
    for keyword in ["stanza", "subject", "predicate", "object"]:
        cur.execute(
            f"""
            UPDATE tmp.extract SET {keyword} = esc({keyword})
            WHERE {keyword} IN
              (SELECT DISTINCT {keyword}
               FROM tmp.extract WHERE {keyword} NOT LIKE '<%>' AND {keyword} NOT LIKE '_:%');"""
        )


def extract_terms(database, terms, predicates, fmt="ttl", no_hierarchy=False):
    """Extract terms from the ontology database and return the module as Turtle or JSON-LD."""
    if fmt.lower() not in ["ttl", "json-ld"]:
        raise Exception("Unknown format: " + fmt)

    # Create a new table (extract) and copy the triples we care about
    # Then write the triples from that table to the output file
    with sqlite3.connect(database) as conn:
        conn.row_factory = dict_factory
        cur = conn.cursor()

        # Create a temp labels table
        cur.execute("ATTACH DATABASE '' AS tmp")
        add_labels(cur)

        term_ids = get_ids(cur, terms)

        predicate_ids = None
        if predicates:
            # Current predicates are IDs or labels - make sure we get all the IDs
            predicate_ids = get_ids(cur, predicates)

        # Create the terms table containing parent -> child relationships
        cur.execute("CREATE TABLE tmp.terms(parent TEXT NOT NULL, child TEXT)")
        cur.executemany("INSERT INTO tmp.terms VALUES (?, NULL)", [(x,) for x in term_ids])

        # Create tmp predicates table
        cur.execute("CREATE TABLE tmp.predicates(predicate TEXT PRIMARY KEY NOT NULL)")
        if predicate_ids:
            cur.executemany(
                "INSERT OR IGNORE INTO tmp.predicates VALUES (?)", [(x,) for x in predicate_ids]
            )
        else:
            # Insert all predicates
            cur.execute(
                """INSERT OR IGNORE INTO tmp.predicates
                SELECT DISTINCT predicate
                FROM statements WHERE predicate NOT IN ('rdfs:subClassOf', 'rdfs:subPropertyOf')"""
            )

        if not no_hierarchy:
            # Add subclasses & subproperties
            cur.execute(
                """WITH RECURSIVE ancestors(parent, child) AS (
                    SELECT * FROM terms
                    UNION
                    SELECT object AS parent, subject AS child
                    FROM statements, ancestors
                    WHERE ancestors.parent = statements.stanza
                      AND statements.predicate IN ('rdfs:subClassOf', 'rdfs:subPropertyOf')
                      AND statements.object NOT LIKE '_:%'
                  )
                  INSERT INTO tmp.terms
                  SELECT parent, child FROM ancestors"""
            )

        cur.execute(
            """CREATE TABLE tmp.extract(
                 stanza TEXT,
                 subject TEXT,
                 predicate TEXT,
                 object TEXT,
                 value TEXT,
                 datatype TEXT,
                 language TEXT
               )"""
        )

        # Insert rdf:type declarations
        cur.execute(
            """INSERT INTO tmp.extract
            SELECT * FROM statements
            WHERE subject IN (SELECT DISTINCT parent FROM terms) AND predicate = 'rdf:type'"""
        )

        # Insert subclass statements:
        # - parent is a class if it's used in subclass statement
        # - this allows us to get around undeclared classes, e.g. owl:Thing
        cur.execute(
            """INSERT INTO tmp.extract (stanza, subject, predicate, object)
            SELECT DISTINCT t.child, t.child, 'rdfs:subClassOf', t.parent
            FROM terms t
            JOIN statements s ON t.parent = s.object
            WHERE t.child IS NOT NULL AND s.predicate = 'rdfs:subClassOf'"""
        )

        # Insert subproperty statements (same as above)
        cur.execute(
            """INSERT INTO tmp.extract (stanza, subject, predicate, object)
            SELECT DISTINCT t.child, t.child, 'rdfs:subPropertyOf', t.parent
            FROM terms t
            JOIN statements s ON t.parent = s.object
            WHERE t.child IS NOT NULL AND s.predicate = 'rdfs:subPropertyOf'"""
        )

        # Insert literal annotations
        cur.execute(
            """INSERT INTO tmp.extract
            SELECT *
            FROM statements
            WHERE subject IN (SELECT DISTINCT parent FROM terms)
              AND predicate IN (SELECT predicate FROM predicates)
              AND value IS NOT NULL"""
        )

        # Insert logical relationships (object must be in set of input terms)
        cur.execute(
            """INSERT INTO tmp.extract
            SELECT * FROM statements
            WHERE subject IN (SELECT DISTINCT parent FROM terms)
              AND predicate IN (SELECT predicate FROM predicates)
              AND object IN (SELECT DISTINCT parent FROM terms)"""
        )

        # Insert IRI annotations (object does not have to be in input terms)
        cur.execute(
<<<<<<< HEAD
            """
                INSERT INTO tmp.extract
                SELECT *
                FROM statements
                WHERE subject IN (SELECT DISTINCT parent FROM terms)
                  AND predicate IN (SELECT predicate FROM predicates)
                  AND value IS NOT NULL"""
        )
        cur.execute(
            """
                INSERT INTO tmp.extract
                SELECT *
                FROM statements
                WHERE subject IN (SELECT DISTINCT parent FROM terms)
                  AND predicate IN (SELECT predicate FROM predicates)
                  AND object NOT LIKE '_:%'"""
=======
            """INSERT INTO tmp.extract (stanza, subject, predicate, object)
            SELECT s1.stanza, s1.subject, s1.predicate, s1.object
            FROM statements s1
            JOIN statements s2 ON s1.predicate = s2.subject
            WHERE s1.subject IN (SELECT DISTINCT parent FROM terms)
              AND s1.predicate IN (SELECT predicate FROM predicates)
              AND s2.object = 'owl:AnnotationProperty'
              AND s1.object NOT NULL"""
>>>>>>> e1a9d4fa
        )

        # Create esc function
        conn.create_function("esc", 1, escape)
        escape_qnames(cur)

        # Reset row factory
        conn.row_factory = sqlite3.Row
        cur = conn.cursor()
        ttl = "\n".join(get_ttl(cur))
        if fmt.lower() == "ttl":
            return ttl

        # Otherwise the format is JSON
        graph = Graph()
        graph.parse(data=ttl, format="turtle")

        # Create the context with prefixes
        cur.execute("SELECT DISTINCT prefix, base FROM prefix;")
        context = {}
        for row in cur.fetchall():
            context[row["prefix"]] = {"@id": row["base"], "@type": "@id"}
        return graph.serialize(format="json-ld", context=context, indent=4).decode("utf-8")


def get_ttl(cur):
    """Get the 'extract' table as lines of Turtle (the lines are returned as a list)."""
    # Get ttl lines
    cur.execute(
        '''WITH literal(value, escaped) AS (
              SELECT DISTINCT
                value,
                replace(replace(replace(value, '\\', '\\\\'), '"', '\\"'), '
            ', '\\n') AS escaped
              FROM extract
            )
            SELECT
              "@prefix " || prefix || ": <" || base || "> ."
            FROM prefix
            UNION ALL
            SELECT DISTINCT
               subject
            || " "
            || predicate
            || " "
            || coalesce(
                 object,
                 """" || escaped || """^^" || datatype,
                 """" || escaped || """@" || language,
                 """" || escaped || """"
               )
            || " ."
            FROM extract LEFT JOIN literal ON extract.value = literal.value;'''
    )
    lines = []
    for row in cur.fetchall():
        line = row[0]
        if not line:
            continue
        # Replace newlines
        line = line.replace("\n", "\\n")
        lines.append(line)

    return lines


if __name__ == "__main__":
    main()<|MERGE_RESOLUTION|>--- conflicted
+++ resolved
@@ -204,24 +204,6 @@
 
         # Insert IRI annotations (object does not have to be in input terms)
         cur.execute(
-<<<<<<< HEAD
-            """
-                INSERT INTO tmp.extract
-                SELECT *
-                FROM statements
-                WHERE subject IN (SELECT DISTINCT parent FROM terms)
-                  AND predicate IN (SELECT predicate FROM predicates)
-                  AND value IS NOT NULL"""
-        )
-        cur.execute(
-            """
-                INSERT INTO tmp.extract
-                SELECT *
-                FROM statements
-                WHERE subject IN (SELECT DISTINCT parent FROM terms)
-                  AND predicate IN (SELECT predicate FROM predicates)
-                  AND object NOT LIKE '_:%'"""
-=======
             """INSERT INTO tmp.extract (stanza, subject, predicate, object)
             SELECT s1.stanza, s1.subject, s1.predicate, s1.object
             FROM statements s1
@@ -230,7 +212,6 @@
               AND s1.predicate IN (SELECT predicate FROM predicates)
               AND s2.object = 'owl:AnnotationProperty'
               AND s1.object NOT NULL"""
->>>>>>> e1a9d4fa
         )
 
         # Create esc function
